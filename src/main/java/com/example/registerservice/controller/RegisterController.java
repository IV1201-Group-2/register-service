--- conflicted
+++ resolved
@@ -78,11 +78,5 @@
             // User is saved to the database if the validation process is passed with no errors.
             personService.saveApplicant(personDTO);
             return new ResponseEntity<>(new LinkedMultiValueMap<>(), HttpStatus.OK);
-<<<<<<< HEAD
-=======
-        } catch (Exception e) {
-            return new ResponseEntity<>(new ErrorDTO("INVALID_OPERATION"), HttpStatus.BAD_REQUEST);
-        }
->>>>>>> 767d56d1
     }
 }